--- conflicted
+++ resolved
@@ -376,11 +376,7 @@
 
 		if dist_left < dist_right:
 			goal_x, goal_y = float(left[0]), float(left[1])
-<<<<<<< HEAD
 			yaw = self.find_angle_point_direction(self.shelf_info['center'], left, direction)
-=======
-			yaw = angle + 180
->>>>>>> ba0c2b92
 		else:
 			goal_x, goal_y = float(right[0]), float(right[1])
 			yaw = self.find_angle_point_direction(self.shelf_info['center'], right, direction)
@@ -524,16 +520,9 @@
 				self.get_logger().info(f'\nNavigating to Front point: ({goal_x:.2f}, {goal_y:.2f}) with yaw {yaw:.2f}°')
 			else:
 				goal_x, goal_y = float(back[0]), float(back[1])
-<<<<<<< HEAD
 				yaw = self.find_angle_point_direction(self.shelf_info['center'], back, direction)
 				self.get_logger().info(f'\nNavigating to Back point: ({goal_x:.2f}, {goal_y:.2f}) with yaw {yaw:.2f}°')
-		
-=======
-				yaw = angle
-				self.get_logger().info(f'\nNavigating to Back point: ({goal_x:.2f}, {goal_y:.2f}) with yaw {yaw:.2f}°')
-			if yaw < 0:
-				yaw += 180
->>>>>>> ba0c2b92
+
 			if (self.calc_distance(buggy_mapcoord, front) < 6 or self.calc_distance(buggy_mapcoord, back) < 6):
 				self.get_logger().info("\n\nRobot is aligned with shelf\n\n")
 				self.current_state = self.CAPTURE_OBJECTS
@@ -541,7 +530,6 @@
 				
 				if self.calc_distance(buggy_mapcoord, front) < self.calc_distance(buggy_mapcoord, back):
 					goal_x, goal_y = float(front[0]), float(front[1])
-<<<<<<< HEAD
 					yaw = self.find_angle_point_direction(self.shelf_info['center'], front, direction)
 					self.get_logger().info(f'\nNavigating to Front point: ({goal_x:.2f}, {goal_y:.2f}) with yaw {yaw:.2f}°')
 				else:
@@ -549,17 +537,7 @@
 					yaw = self.find_angle_point_direction(self.shelf_info['center'], back, direction)
 					self.get_logger().info(f'\nNavigating to Back point: ({goal_x:.2f}, {goal_y:.2f}) with yaw {yaw:.2f}°')
 				self.get_logger().info(f'\nmap cords of goal: ({goal_x:.2f}, {goal_y:.2f})')
-=======
-					yaw = angle + 180
-					self.get_logger().info(f'\nNavigating to Front point: ({goal_x:.2f}, {goal_y:.2f}) with yaw {yaw:.2f}°')
-				else:
-					goal_x, goal_y = float(back[0]), float(back[1])
-					yaw = angle
-					self.get_logger().info(f'\nNavigating to Back point: ({goal_x:.2f}, {goal_y:.2f}) with yaw {yaw:.2f}°')
-				if yaw < 0:
-					yaw += 180
-				self.get_logger().info(f'\nmap cords of goal: ({goal_x:.2f}, {goal_y:.2f})')	
->>>>>>> ba0c2b92
+
 				goal_x, goal_y = self.get_world_coord_from_map_coord(goal_x, goal_y, self.global_map_curr.info)
 				goal = self.create_goal_from_world_coord(goal_x, goal_y, math.radians(yaw))
 				if self.send_goal_from_world_pose(goal):
@@ -1416,11 +1394,7 @@
 	def detect_shelf_with_orientation(self,slam_map, obstacles_on_line, robot_pos, angle_rad):
 		"""
 		Detect shelf and determine its orientation/rotation.
-<<<<<<< HEAD
 		NOW SELECTS: Component whose center is closest to the search line
-=======
-		NOW INCLUDES: Edge margin filtering to exclude map boundary pixels
->>>>>>> ba0c2b92
 		"""
 		if not obstacles_on_line:
 			return None
@@ -1476,17 +1450,12 @@
 		if num_features == 0:
 			return None
 		
-<<<<<<< HEAD
 		# NEW: Find component whose center is closest to the search line
 		robot_x, robot_y = robot_pos
 		search_line_dx = np.cos(angle_rad)
 		search_line_dy = np.sin(angle_rad)
 		
 		component_info = []
-=======
-		# SIMPLE: Just find the largest component
-		component_sizes = []
->>>>>>> ba0c2b92
 		for i in range(1, num_features + 1):
 			component_mask = (labeled == i)
 			size = np.sum(component_mask)
@@ -1539,7 +1508,6 @@
 			print("No valid components found")
 			return None
 		
-<<<<<<< HEAD
 		# Select component closest to search line (minimum perpendicular distance)
 		best_component = min(component_info, key=lambda x: x['perp_distance'])
 		selected_label = best_component['label']
@@ -1549,12 +1517,6 @@
 		# Get the selected component
 		largest_component = (labeled == selected_label)
 		
-=======
-		# Get the largest component
-		largest_size, largest_label = max(component_sizes)
-		largest_component = (labeled == largest_label)
-		
->>>>>>> ba0c2b92
 		# Get coordinates of the shelf pixels
 		y_coords, x_coords = np.where(largest_component)
 		
@@ -1585,11 +1547,7 @@
 		center_x = int(np.mean(global_x_coords))
 		center_y = int(np.mean(global_y_coords))
 		
-<<<<<<< HEAD
 		print(f"Final shelf center: ({center_x}, {center_y})")
-=======
-		print(f"Shelf center: ({center_x}, {center_y})")
->>>>>>> ba0c2b92
 		print(f"Shelf contains {len(global_x_coords)} pixels (after edge filtering)")
 		
 		# Find shelf orientation using PCA
